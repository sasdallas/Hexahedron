/**
 * @file hexahedron/arch/i386/arch.c
 * @brief Architecture startup header for I386
 * 
 * This file handles the beginning initialization of everything specific to this architecture.
 * For I386, it sets up things like interrupts, TSSes, SMP cores, etc.
 * 
 * 
 * @copyright
 * This file is part of the Hexahedron kernel, which is part of reduceOS.
 * It is released under the terms of the BSD 3-clause license.
 * Please see the LICENSE file in the main repository for more details.
 * 
 * Copyright (C) 2024 Samuel Stuart
 */

// Polyhedron
#include <stdint.h>
#include <string.h>

// General
#include <kernel/config.h>
#include <kernel/multiboot.h>
#include <kernel/debug.h>
#include <kernel/panic.h>
#include <kernel/mem/mem.h>
#include <kernel/mem/alloc.h>
#include <kernel/mem/pmm.h>
#include <kernel/generic_mboot.h>
#include <kernel/misc/spinlock.h>

// Architecture-specific
#include <kernel/arch/i386/hal.h>
#include <kernel/arch/i386/arch.h>

// Generic drivers
#include <kernel/drivers/serial.h>

// Parameters
generic_parameters_t *parameters;

/**
 * @brief Say hi! Prints the versioning message and ASCII art to NOHEADER dprintf
 */
void arch_say_hello() {
    // Print out a hello message
    dprintf(NOHEADER, "%s\n", __kernel_ascii_art_formatted);
    dprintf(NOHEADER, "Hexahedron %d.%d.%d-%s-%s (codename \"%s\")\n", 
                    __kernel_version_major, 
                    __kernel_version_minor, 
                    __kernel_version_lower, 
                    __kernel_architecture,
                    __kernel_build_configuration,
                    __kernel_version_codename);
    
    dprintf(NOHEADER, "\tCompiled by %s on %s %s\n\n", __kernel_compiler, __kernel_build_date, __kernel_build_time);
}

/**
 * @brief Prepare the architecture to enter a fatal state. This means cleaning up registers,
 * moving things around, whatever you need to do
 */
void arch_panic_prepare() {

}

/**
 * @brief Finish handling the panic, clean everything up and halt.
 * @note Does not return
 */
void arch_panic_finalize() {
    // Disable interrupts & halt
    asm volatile ("cli\nhlt");
    for (;;);
}


/**
 * @brief Get the generic parameters
 */
generic_parameters_t *arch_get_generic_parameters() {
    return parameters;
}


extern uintptr_t __bss_end;
static uintptr_t highest_kernel_address = ((uintptr_t)&__bss_end);  // This is ONLY used until memory management is initialized.
                                                                    // mm will take over this

/**
 * @brief Zeroes and allocates bytes for a structure at the end of the kernel
 * @param bytes Amount of bytes to allocate
 * @returns The address to which the structure can be placed at 
 */
uintptr_t arch_allocate_structure(size_t bytes) {
    uintptr_t ptr = highest_kernel_address;
    highest_kernel_address += bytes;

    memset((void*)ptr, 0x00, bytes);
    return ptr;
}

/**
 * @brief Copy & relocate a structure to the end of the kernel.
 * @param structure_ptr A pointer to the structure
 * @param size The size of the structure
 * @returns The address to which it was relocated.
 */
uintptr_t arch_relocate_structure(uintptr_t structure_ptr, size_t size) {
    uintptr_t location = arch_allocate_structure(size);
    memcpy((void*)location, (void*)structure_ptr, size);
    return location;
}





/**
 * @brief Main architecture function
 * @returns Does not return
 */
__attribute__((noreturn)) void arch_main(multiboot_t *bootinfo, uint32_t multiboot_magic, void *esp) {
    // Initialize the HAL in stage #1. This sets up interrupts & more.
    hal_init(HAL_STAGE_1);

    // Align the kernel address
    highest_kernel_address += PAGE_SIZE;
    highest_kernel_address &= ~0xFFF;

<<<<<<< HEAD
    // ACPI????
    uintptr_t start_ptr = 0x000E0000;
    uintptr_t end_ptr = 0x000FFFFF;
    uintptr_t i = start_ptr;
    while (i < end_ptr) {
        uint64_t signature = *(uint64_t*)i;
        if (signature == 0x2052545020445352) {
            dprintf(INFO, "Found RSDP signature at 0x%x\n", i);
            hal_setRSDP(i);
        }

        i += 16;
    }

=======
    
>>>>>>> 79e7de18
    // Let's get some multiboot information.
    parameters = NULL;

    if (multiboot_magic == MULTIBOOT_MAGIC) {
        dprintf(INFO, "Found a Multiboot1 structure\n");
        parameters = arch_parse_multiboot1(bootinfo);
    } else if (multiboot_magic == MULTIBOOT2_MAGIC) {
        dprintf(INFO, "Found a Multiboot2 structure\n");
        kernel_panic(KERNEL_DEBUG_TRAP, "arch");
    } else {
        kernel_panic_extended(KERNEL_BAD_ARGUMENT_ERROR, "arch", "*** Unknown multiboot structure when checking kernel.\n");
    }

    dprintf(INFO, "Loaded by '%s' with command line '%s'\n", parameters->bootloader_name, parameters->kernel_cmdline);
    dprintf(INFO, "Available physical memory to machine: %i KB\n", parameters->mem_size);

    // Start the PMM system
    uintptr_t *pmm_frames = (uintptr_t*)arch_allocate_structure((parameters->mem_size * 1024) / PMM_BLOCK_SIZE);
    pmm_init(parameters->mem_size * 1024, pmm_frames);

    // Mark memory as valid/invalid. 
    arch_mark_memory(parameters, highest_kernel_address);

    extern uint32_t __text_start;
    uintptr_t kernel_end = (uintptr_t)&__bss_end;
    uintptr_t kernel_start = (uintptr_t)&__text_start;
    dprintf(INFO, "Kernel is using %i KB in memory - extra datastructures are using %i KB\n", (kernel_end - kernel_start) / 1024, (highest_kernel_address - kernel_end) / 1024);



    // The memory subsystem is SEPARATE from the HAL.
    // This is intentional because it requires that we place certain objects such as multiboot information,
    // ACPI tables, PMM bitmaps, etc. all below the required factor.    
    mem_init(highest_kernel_address);
    
    allocator_info_t *info = alloc_getInfo();
    dprintf(INFO, "Allocator information: %s version %i.%i (valloc %s, profiling %s)\n", info->name, info->version_major, info->version_minor,
                                            info->support_valloc ? "supported" : "not supported",
                                            info->support_profile ? "supported" : "not supported");

    // We're clear to perform the second part of HAL startup
    hal_init(HAL_STAGE_2);
    
    for (;;);
}<|MERGE_RESOLUTION|>--- conflicted
+++ resolved
@@ -128,24 +128,7 @@
     highest_kernel_address += PAGE_SIZE;
     highest_kernel_address &= ~0xFFF;
 
-<<<<<<< HEAD
-    // ACPI????
-    uintptr_t start_ptr = 0x000E0000;
-    uintptr_t end_ptr = 0x000FFFFF;
-    uintptr_t i = start_ptr;
-    while (i < end_ptr) {
-        uint64_t signature = *(uint64_t*)i;
-        if (signature == 0x2052545020445352) {
-            dprintf(INFO, "Found RSDP signature at 0x%x\n", i);
-            hal_setRSDP(i);
-        }
-
-        i += 16;
-    }
-
-=======
     
->>>>>>> 79e7de18
     // Let's get some multiboot information.
     parameters = NULL;
 
